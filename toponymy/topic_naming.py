--- conflicted
+++ resolved
@@ -1025,27 +1025,6 @@
                 disable=(not self.verbose),
             )
         ]
-<<<<<<< HEAD
-=======
-        # self.subtopic_layers_["distinctive"] = [
-        #     [
-        #         self._distinctive_subtopics_for_cluster(
-        #             layer_num,
-        #             cluster_num,
-        #             base_layer_topic_embedding,
-        #             n_subtopics=max_subtopics_per_cluster,
-        #         )
-        #         for cluster_num in range(
-        #             len(self.cluster_layers_.metacluster_layers[layer_num])
-        #         )
-        #     ]
-        #     for layer_num in tqdm(
-        #         range(1, len(self.cluster_layers_.metacluster_layers)),
-        #         desc="Finding distinctive subtopics",
-        #         disable=(not self.verbose),
-        #     )
-        # ]
->>>>>>> 7caa8be9
         return None
 
     def _create_prompt_from_subtopics(
@@ -1242,13 +1221,10 @@
             np.full(self.document_map.shape[0], "Unlabelled", dtype=object)
             for i in range(len(self.topic_name_layers_))
         ]
-<<<<<<< HEAD
         unique_names = {"": (-1,-1)}  # Start with empty string so we fix any topics that failed to get a name
-=======
-        unique_names = set(
-            [""]
-        )  # Start with empty string so we fix any topics that failed to get a name
->>>>>>> 7caa8be9
+
+        # Find the singletons so we can skip them
+        singleton_subclusters, singleton_dict = self._get_singleton_subclusters() 
 
         # Find the singletons so we can skip them
         singleton_subclusters, singleton_dict = self._get_singleton_subclusters() 
@@ -1268,8 +1244,10 @@
                 unique_name = name
                 original_topic_names = [unique_name]
                 if (n, i) in singleton_dict:
-<<<<<<< HEAD
                     # This is a singleton cluster, and doesn't need a name
+                    continue
+
+                if (n, i) in singleton_dict:
                     continue
 
                 while unique_name in unique_names and n_attempts < 3:
@@ -1285,20 +1263,6 @@
                         document_type=self.document_type,
                         corpus_description=self.corpus_description,
                         llm_instruction=self.llm.llm_instruction(kind="remedy"),
-=======
-                    continue
-
-                while unique_name in unique_names and n_attempts < 8:
-                    prompt_text = create_final_remedy_prompt(
-                        original_topic_names,
-                        self.documents,
-                        self.document_vectors,
-                        indices,
-                        self.cluster_layers_.vector_layers[n][i],
-                        self.document_type,
-                        self.corpus_description,
-                        self.llm.llm_instruction(kind="remedy"),
->>>>>>> 7caa8be9
                     )
                     # prompt_text = create_final_remedy_prompt(
                     #     original_topic_names,
